import os
import sys
import logging
import warnings
import atexit as _atexit

from loguru import _defaults
from loguru._logger import Core as _Core
from loguru._logger import Logger as _Logger
from typing import Any

# Use this section to filter out warnings from other modules
os.environ['TF_CPP_MIN_LOG_LEVEL'] = os.getenv('TF_CPP_MIN_LOG_LEVEL', '3')
warnings.filterwarnings('ignore', message='Unverified HTTPS request')


STATUS_COLOR = {
    'enqueue': 'light-blue',
    'finish': 'green',
    'completed': 'green',
    'retry': 'yellow',
    'error': 'red',
    'abort': 'red',
    'process': 'cyan',
    'scheduled': 'yellow',
    'startup': 'green',
    'shutdown': 'red',
    'sweep': 'yellow',
    'dequeue': 'light-blue',

}
FALLBACK_STATUS_COLOR = 'magenta'


# Setup Default Logger
class Logger(_Logger):

    def display_crd(self, message: Any, *args, level: str = 'info', **kwargs):
        """
        Display CRD information in the log.

        Parameters
        ----------
        message : Any
            The message to display.
        level : str
            The log level to use.
        """
        __message = ""
        if isinstance(message, list):
            for m in message:
                if isinstance(m, dict):
                    __message += "".join(f'- <light-blue>{key}</>: {value}\n' for key, value in m.items())
                else:
                    __message += f'- <light-blue>{m}</>\n'
        elif isinstance(message, dict):
            __message = "".join(f'- <light-blue>{key}</>: {value}\n' for key, value in message.items())
        else:
            __message = str(message)
        self._log(level.upper(), None, False, self._options, __message.strip(), args, kwargs)

    def __call__(self, message: Any, *args, level: str = 'info', **kwargs):
        r"""Log ``message.format(*args, **kwargs)`` with severity ``'INFO'``."""
        if isinstance(message, list):
            __message = "".join(f'- {item}\n' for item in message)
        elif isinstance(message, dict):
            __message = "".join(f'- {key}: {value}\n' for key, value in message.items())
        else:
            __message = str(message)
        self._log(level.upper(), None, False, self._options, __message.strip(), args, kwargs)


<<<<<<< HEAD
logger = Logger(
    core=_Core(),
    exception=None,
    depth=0,
    record=False,
    lazy=False,
    colors=False,
    raw=False,
    capture=True,
    patchers=None,
    extra={},
)
=======
# < 0.7.0
try:
    logger = Logger(
        core=_Core(),
        exception=None,
        depth=0,
        record=False,
        lazy=False,
        colors=False,
        raw=False,
        capture=True,
        patcher=None,
        extra={},
    )
# >= 0.7.0
except Exception as e:
    logger = Logger(
        core=_Core(),
        exception=None,
        depth=0,
        record=False,
        lazy=False,
        colors=False,
        raw=False,
        capture=True,
        patchers=[],
        extra={},
    )
>>>>>>> 8dd98570

if _defaults.LOGURU_AUTOINIT and sys.stderr:
    logger.add(sys.stderr)

_atexit.register(logger.remove)

class InterceptHandler(logging.Handler):
    loglevel_mapping = {
        50: 'CRITICAL',
        40: 'ERROR',
        30: 'WARNING',
        20: 'INFO',
        10: 'DEBUG',
        5: 'CRITICAL',
        4: 'ERROR',
        3: 'WARNING',
        2: 'INFO',
        1: 'DEBUG',
        0: 'NOTSET',
    }

    def emit(self, record):
        try:
            level = logger.level(record.levelname).name
        except ValueError:
            level = self.loglevel_mapping[record.levelno]
        frame, depth = logging.currentframe(), 2
        while frame.f_code.co_filename == logging.__file__:
            frame = frame.f_back
            depth += 1
        log = logger.bind(request_id='app')
        log.opt(
            depth=depth,
            exception=record.exc_info
        ).log(level, record.getMessage())


class CustomizeLogger:

    @classmethod
    def make_default_logger(cls, level: str = "INFO"):
        # todo adjust this later to use a ConfigModel
        logger.remove()
        logger.add(
            sys.stdout,
            enqueue=True,
            backtrace=True,
            colorize=True,
            level=level.upper(),
            format=cls.logger_formatter,
        )
        logging.basicConfig(handlers=[InterceptHandler()], level=0)
        *options, extra = logger._options
        return Logger(logger._core, *options, {**extra})

    @staticmethod
    def logger_formatter(record: dict) -> str:
        """
        To add a custom format for a module, add another `elif` clause with code to determine `extra` and `level`.

        From that module and all submodules, call logger with `logger.bind(foo='bar').info(msg)`.
        Then you can access it with `record['extra'].get('foo')`.
        """
        # module = record['name']
        extra = '<cyan>{name}</>:<cyan>{function}</>: '

        if 'result=tensor([' not in str(record['message']):
            return "<level>{level: <8}</> <green>{time:YYYY-MM-DD HH:mm:ss.SSS}</>: "\
                       + extra + "<level>{message}</level>\n"
        msg = str(record['message'])[:100].replace('{', '(').replace('}', ')')
        return "<level>{level: <8}</> <green>{time:YYYY-MM-DD HH:mm:ss.SSS}</>: "\
                   + extra + "<level>" + msg + "</level>\n"


get_logger = CustomizeLogger.make_default_logger
default_logger = CustomizeLogger.make_default_logger()
<|MERGE_RESOLUTION|>--- conflicted
+++ resolved
@@ -70,20 +70,6 @@
         self._log(level.upper(), None, False, self._options, __message.strip(), args, kwargs)
 
 
-<<<<<<< HEAD
-logger = Logger(
-    core=_Core(),
-    exception=None,
-    depth=0,
-    record=False,
-    lazy=False,
-    colors=False,
-    raw=False,
-    capture=True,
-    patchers=None,
-    extra={},
-)
-=======
 # < 0.7.0
 try:
     logger = Logger(
@@ -112,7 +98,6 @@
         patchers=[],
         extra={},
     )
->>>>>>> 8dd98570
 
 if _defaults.LOGURU_AUTOINIT and sys.stderr:
     logger.add(sys.stderr)
